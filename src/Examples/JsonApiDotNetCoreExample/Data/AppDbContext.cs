using JsonApiDotNetCoreExample.Models;
using Microsoft.EntityFrameworkCore;
using JsonApiDotNetCoreExample.Models.Entities;

namespace JsonApiDotNetCoreExample.Data
{
    public class AppDbContext : DbContext
    {
        public AppDbContext(DbContextOptions<AppDbContext> options)
        : base(options)
        { }

        protected override void OnModelCreating(ModelBuilder modelBuilder)
        {
            modelBuilder.Entity<TodoItem>()
                .Property(t => t.CreatedDate).HasDefaultValueSql("CURRENT_TIMESTAMP").IsRequired();

            modelBuilder.Entity<TodoItem>()
                .HasOne(t => t.Assignee)
                .WithMany(p => p.AssignedTodoItems)
                .HasForeignKey(t => t.AssigneeId);

            modelBuilder.Entity<TodoItem>()
                .HasOne(t => t.Owner)
                .WithMany(p => p.TodoItems)
                .HasForeignKey(t => t.OwnerId);

            modelBuilder.Entity<CourseStudentEntity>()
                .HasKey(r => new { r.CourseId, r.StudentId });

            modelBuilder.Entity<CourseStudentEntity>()
                .HasOne(r => r.Course)
                .WithMany(c => c.Students)
                .HasForeignKey(r => r.CourseId);

            modelBuilder.Entity<CourseStudentEntity>()
                .HasOne(r => r.Student)
                .WithMany(s => s.Courses)
                .HasForeignKey(r => r.StudentId);

            modelBuilder.Entity<ArticleTag>()
                .HasKey(bc => new { bc.ArticleId, bc.TagId });

<<<<<<< HEAD
            modelBuilder.Entity<IdentifiableArticleTag>()
                .HasKey(bc => new { bc.ArticleId, bc.TagId });

            modelBuilder.Entity<Person>()
                .HasOne(t => t.StakeHolderTodo)
                .WithMany(t => t.StakeHolders)
                .HasForeignKey(t => t.StakeHolderTodoId);
=======

            modelBuilder.Entity<TodoItem>()
                .HasOne(t => t.DependentTodoItem);
>>>>>>> 11fe0dac

            modelBuilder.Entity<TodoItem>()
                .HasMany(t => t.ChildrenTodoItems)
                .WithOne(t => t.ParentTodoItem)
                .HasForeignKey(t => t.ParentTodoItemId);
<<<<<<< HEAD
=======


>>>>>>> 11fe0dac
        }

        public DbSet<TodoItem> TodoItems { get; set; }
        public DbSet<Person> People { get; set; }
        public DbSet<TodoItemCollection> TodoItemCollections { get; set; }
        public DbSet<CamelCasedModel> CamelCasedModels { get; set; }
        public DbSet<Article> Articles { get; set; }
        public DbSet<Author> Authors { get; set; }
        public DbSet<NonJsonApiResource> NonJsonApiResources { get; set; }
        public DbSet<User> Users { get; set; }

        public DbSet<CourseEntity> Courses { get; set; }
        public DbSet<DepartmentEntity> Departments { get; set; }
        public DbSet<CourseStudentEntity> Registrations { get; set; }
        public DbSet<StudentEntity> Students { get; set; }
        public DbSet<PersonRole> PersonRoles { get; set; }
        public DbSet<ArticleTag> ArticleTags { get; set; }
        public DbSet<IdentifiableArticleTag> IdentifiableArticleTags { get; set; }
        public DbSet<Tag> Tags { get; set; }
    }
}<|MERGE_RESOLUTION|>--- conflicted
+++ resolved
@@ -41,7 +41,7 @@
             modelBuilder.Entity<ArticleTag>()
                 .HasKey(bc => new { bc.ArticleId, bc.TagId });
 
-<<<<<<< HEAD
+
             modelBuilder.Entity<IdentifiableArticleTag>()
                 .HasKey(bc => new { bc.ArticleId, bc.TagId });
 
@@ -49,21 +49,13 @@
                 .HasOne(t => t.StakeHolderTodo)
                 .WithMany(t => t.StakeHolders)
                 .HasForeignKey(t => t.StakeHolderTodoId);
-=======
+
 
             modelBuilder.Entity<TodoItem>()
                 .HasOne(t => t.DependentTodoItem);
->>>>>>> 11fe0dac
-
-            modelBuilder.Entity<TodoItem>()
                 .HasMany(t => t.ChildrenTodoItems)
                 .WithOne(t => t.ParentTodoItem)
                 .HasForeignKey(t => t.ParentTodoItemId);
-<<<<<<< HEAD
-=======
-
-
->>>>>>> 11fe0dac
         }
 
         public DbSet<TodoItem> TodoItems { get; set; }
