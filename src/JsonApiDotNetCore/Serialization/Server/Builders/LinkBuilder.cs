--- conflicted
+++ resolved
@@ -51,13 +51,7 @@
         /// configuration on the <see cref="ResourceContext"/>, and if not configured, by checking with the
         /// global configuration in <see cref="ILinksConfiguration"/>.
         /// </summary>
-<<<<<<< HEAD
-        private bool ShouldAddTopLevelLink(ResourceContext primaryResource, Link link)
-=======
-        /// <param name="resourceContext"></param>
-        /// <param name="link"></param>
         private bool ShouldAddTopLevelLink(ResourceContext resourceContext, Link link)
->>>>>>> d21532db
         {
             if (resourceContext.TopLevelLinks != Link.NotConfigured)
             {
