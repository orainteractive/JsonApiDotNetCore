using JsonApiDotNetCore.Data;
using JsonApiDotNetCore.Internal;
using JsonApiDotNetCore.Models;
using JsonApiDotNetCore.Hooks;
using Microsoft.Extensions.Logging;
using System;
using System.Collections.Generic;
using System.Linq;
using System.Threading.Tasks;

namespace JsonApiDotNetCore.Services
{
    public class EntityResourceService<TResource> : EntityResourceService<TResource, int>,
        IResourceService<TResource>
        where TResource : class, IIdentifiable<int>
    {
        public EntityResourceService(
            IJsonApiContext jsonApiContext,
            IEntityRepository<TResource> entityRepository,
            ILoggerFactory loggerFactory = null,
            IResourceHookExecutor hookExecutor = null) :
            base(jsonApiContext, entityRepository, loggerFactory, hookExecutor)
        { }
    }

    public class EntityResourceService<TResource, TId> : EntityResourceService<TResource, TResource, TId>,
        IResourceService<TResource, TId>
        where TResource : class, IIdentifiable<TId>
    {
        public EntityResourceService(
            IJsonApiContext jsonApiContext,
            IEntityRepository<TResource, TId> entityRepository,
            ILoggerFactory loggerFactory = null, 
            IResourceHookExecutor hookExecutor = null) :
            base(jsonApiContext, entityRepository, hookExecutor, loggerFactory)
        { }
    }

    public class EntityResourceService<TResource, TEntity, TId> :
        IResourceService<TResource, TId>
        where TResource : class, IIdentifiable<TId>
        where TEntity : class, IIdentifiable<TId>
    {
        private readonly IJsonApiContext _jsonApiContext;
        private readonly IEntityRepository<TEntity, TId> _entities;
        private readonly ILogger _logger;
        private readonly IResourceMapper _mapper;
        private readonly IResourceHookExecutor _hookExecutor;


        public EntityResourceService(
            IJsonApiContext jsonApiContext,
            IEntityRepository<TEntity, TId> entityRepository,
            IResourceHookExecutor hookExecutor = null,
            IResourceMapper mapper = null,
            ILoggerFactory loggerFactory = null)
        {
            _jsonApiContext = jsonApiContext;
            _entities = entityRepository;

            if (mapper == null && typeof(TResource) != typeof(TEntity))
            {
                throw new InvalidOperationException("Resource and Entity types are NOT the same. Please provide a mapper.");
            }
            _hookExecutor = hookExecutor;
            _mapper = mapper;
            _logger = loggerFactory?.CreateLogger<EntityResourceService<TResource, TEntity, TId>>();
        }


        public EntityResourceService(
        IJsonApiContext jsonApiContext,
        IEntityRepository<TEntity, TId> entityRepository,
        IResourceHookExecutor hookExecutor,
        ILoggerFactory loggerFactory = null) : this(jsonApiContext, entityRepository, hookExecutor: hookExecutor, mapper: null, loggerFactory: null)
        { }

        public EntityResourceService(
                IJsonApiContext jsonApiContext,
                IEntityRepository<TEntity, TId> entityRepository,
                ILoggerFactory loggerFactory = null)  : this(jsonApiContext, entityRepository, hookExecutor: null, mapper: null, loggerFactory: loggerFactory)
        { }

        [Obsolete("Use ctor with signature (jsonApiContext, entityRepository, hookExecutor = null, mapper = null, loggerFactory = null")]
        public EntityResourceService(
                IJsonApiContext jsonApiContext,
                IEntityRepository<TEntity, TId> entityRepository,
                ILoggerFactory loggerFactory,
                IResourceMapper mapper ) : this(jsonApiContext, entityRepository, hookExecutor: null, mapper: mapper, loggerFactory: loggerFactory)
        { }

        public virtual async Task<TResource> CreateAsync(TResource resource)
        {
            var entity = MapIn(resource);

            entity = IsNull(_hookExecutor) ? entity : _hookExecutor.BeforeCreate(AsList(entity), ResourcePipeline.Post).SingleOrDefault();
            entity = await _entities.CreateAsync(entity);

            // this ensures relationships get reloaded from the database if they have
            // been requested
            // https://github.com/json-api-dotnet/JsonApiDotNetCore/issues/343
            if (ShouldIncludeRelationships())
            {
                if (_entities is IEntityFrameworkRepository<TEntity> efRepository)
                    efRepository.DetachRelationshipPointers(entity);

                entity = await GetWithRelationshipsAsync(entity.Id);

            }
            if (!IsNull(_hookExecutor, entity))
            {
                _hookExecutor.AfterCreate(AsList(entity), ResourcePipeline.Post);
                entity = _hookExecutor.OnReturn(AsList(entity), ResourcePipeline.Get).SingleOrDefault();
            }
            return MapOut(entity);
        }
        public virtual async Task<bool> DeleteAsync(TId id)
        {
            var entity = (TEntity)Activator.CreateInstance(typeof(TEntity));
            entity.Id = id;
            if (!IsNull(_hookExecutor, entity)) _hookExecutor.BeforeDelete(AsList(entity), ResourcePipeline.Delete);
            var succeeded = await _entities.DeleteAsync(entity.Id);
            if (!IsNull(_hookExecutor, entity)) _hookExecutor.AfterDelete(AsList(entity), ResourcePipeline.Delete, succeeded);
            return succeeded;
        }

        public virtual async Task<IEnumerable<TResource>> GetAsync()
        {
            _hookExecutor?.BeforeRead<TEntity>(ResourcePipeline.Get);
            var entities = _entities.Get();

            entities = ApplySortAndFilterQuery(entities);

            if (ShouldIncludeRelationships())
                entities = IncludeRelationships(entities, _jsonApiContext.QuerySet.IncludedRelationships);
                
            if (_jsonApiContext.Options.IncludeTotalRecordCount)
                _jsonApiContext.PageManager.TotalRecords = await _entities.CountAsync(entities);

            entities = _entities.Select(entities, _jsonApiContext.QuerySet?.Fields);

            if (!IsNull(_hookExecutor, entities))
            {
                var result = entities.ToList();
                _hookExecutor.AfterRead(result, ResourcePipeline.Get);
                entities = _hookExecutor.OnReturn(result, ResourcePipeline.Get).AsQueryable();
            }

            if (_jsonApiContext.Options.IncludeTotalRecordCount)
                _jsonApiContext.PageManager.TotalRecords = await _entities.CountAsync(entities);

            // pagination should be done last since it will execute the query
            var pagedEntities = await ApplyPageQueryAsync(entities);
            return pagedEntities;
        }

        public virtual async Task<TResource> GetAsync(TId id)
        {
            var pipeline = ResourcePipeline.GetSingle;
            _hookExecutor?.BeforeRead<TEntity>(pipeline, id.ToString());
            TEntity entity;
            if (ShouldIncludeRelationships())
            {
                entity = await GetWithRelationshipsAsync(id);
            }
            else
            {
                entity = await _entities.GetAsync(id);
            }
            if(!IsNull(_hookExecutor, entity))
            {
                _hookExecutor.AfterRead(AsList(entity), pipeline);
                entity = _hookExecutor.OnReturn(AsList(entity), pipeline).SingleOrDefault();
            }
            return MapOut(entity);

        }

        // triggered by GET /articles/1/relationships/{relationshipName}
        public virtual async Task<object> GetRelationshipsAsync(TId id, string relationshipName) => await GetRelationshipAsync(id, relationshipName);

        // triggered by GET /articles/1/{relationshipName}
        public virtual async Task<object> GetRelationshipAsync(TId id, string relationshipName)
        {

            _hookExecutor?.BeforeRead<TEntity>(ResourcePipeline.GetRelationship, id.ToString());
            var entity = await _entities.GetAndIncludeAsync(id, relationshipName);
            if (!IsNull(_hookExecutor, entity))
            {
                _hookExecutor.AfterRead(AsList(entity), ResourcePipeline.GetRelationship);
                entity = _hookExecutor.OnReturn(AsList(entity), ResourcePipeline.GetRelationship).SingleOrDefault();
            }

            // TODO: it would be better if we could distinguish whether or not the relationship was not found,
            // vs the relationship not being set on the instance of T
            if (entity == null)
            {
                throw new JsonApiException(404, $"Relationship '{relationshipName}' not found.");
            }

            var resource = MapOut(entity);

            // compound-property -> CompoundProperty
            var navigationPropertyName = _jsonApiContext.ResourceGraph.GetRelationshipName<TResource>(relationshipName);
            if (navigationPropertyName == null)
                throw new JsonApiException(422, $"Relationship '{relationshipName}' does not exist on resource '{typeof(TResource)}'.");

            var relationshipValue = _jsonApiContext.ResourceGraph.GetRelationship(resource, navigationPropertyName);
            return relationshipValue;
        }

        public virtual async Task<TResource> UpdateAsync(TId id, TResource resource)
        {
            var entity = MapIn(resource);
            // why is entity passed along to UpdateAsync if it is never used internally??
            // I think we should just set the id on the request-parsed entity and pass that along to the repo.
            entity.Id = id;

<<<<<<< HEAD
            entity = IsNull(_hookExecutor) ? entity : _hookExecutor.BeforeUpdate(AsList(entity), ResourcePipeline.Patch).SingleOrDefault();
            entity = await _entities.UpdateAsync(id, entity);
            if (!IsNull(_hookExecutor, entity))
            {
                _hookExecutor.AfterUpdate(AsList(entity), ResourcePipeline.Patch);
                entity = _hookExecutor.OnReturn(AsList(entity), ResourcePipeline.Patch).SingleOrDefault();
            }
=======
            entity = await _entities.UpdateAsync(entity);
>>>>>>> 30765c39

            return MapOut(entity);
        }

        // triggered by PATCH /articles/1/relationships/{relationshipName}
        public virtual async Task UpdateRelationshipsAsync(TId id, string relationshipName, List<ResourceObject> relationships)
        {
            var entity = await _entities.GetAndIncludeAsync(id, relationshipName);
            if (entity == null)
            {
                throw new JsonApiException(404, $"Entity with id {id} could not be found.");
            }

            var relationship = _jsonApiContext.ResourceGraph
                .GetContextEntity(typeof(TResource))
                .Relationships
                .FirstOrDefault(r => r.Is(relationshipName));

            var relationshipType = relationship.DependentType;

            // update relationship type with internalname
            var entityProperty = typeof(TEntity).GetProperty(relationship.InternalRelationshipName);
            if (entityProperty == null)
            {
                throw new JsonApiException(404, $"Property {relationship.InternalRelationshipName} " +
                    $"could not be found on entity.");
            }

            /// Why are we changing this value on the attribute and setting it back below? This feels very hacky
            relationship.Type = relationship.IsHasMany
                ? entityProperty.PropertyType.GetGenericArguments()[0]
                : entityProperty.PropertyType;

            var relationshipIds = relationships.Select(r => r?.Id?.ToString());

            entity = IsNull(_hookExecutor) ? entity : _hookExecutor.BeforeUpdate(AsList(entity), ResourcePipeline.PatchRelationship).SingleOrDefault();
            await _entities.UpdateRelationshipsAsync(entity, relationship, relationshipIds);
            if (!IsNull(_hookExecutor, entity)) _hookExecutor.AfterUpdate(AsList(entity), ResourcePipeline.PatchRelationship);

            relationship.Type = relationshipType;
        }

        protected virtual async Task<IEnumerable<TResource>> ApplyPageQueryAsync(IQueryable<TEntity> entities)
        {
            var pageManager = _jsonApiContext.PageManager;
            if (!pageManager.IsPaginated)
            {
                var allEntities = await _entities.ToListAsync(entities);
                return (typeof(TResource) == typeof(TEntity)) ? allEntities as IEnumerable<TResource> :
                    _mapper.Map<IEnumerable<TResource>>(allEntities);
            }

            if (_logger?.IsEnabled(LogLevel.Information) == true)
            {
                _logger?.LogInformation($"Applying paging query. Fetching page {pageManager.CurrentPage} " +
                    $"with {pageManager.PageSize} entities");
            }

            var pagedEntities = await _entities.PageAsync(entities, pageManager.PageSize, pageManager.CurrentPage);

            return MapOut(pagedEntities);
        }

        protected virtual IQueryable<TEntity> ApplySortAndFilterQuery(IQueryable<TEntity> entities)
        {
            var query = _jsonApiContext.QuerySet;

            if (_jsonApiContext.QuerySet == null)
                return entities;

            if (query.Filters.Count > 0)
                foreach (var filter in query.Filters)
                    entities = _entities.Filter(entities, filter);

            entities = _entities.Sort(entities, query.SortParameters);

            return entities;
        }

        protected virtual IQueryable<TEntity> IncludeRelationships(IQueryable<TEntity> entities, List<string> relationships)
        {
            _jsonApiContext.IncludedRelationships = relationships;

            foreach (var r in relationships)
                entities = _entities.Include(entities, r);

            return entities;
        }

        private async Task<TEntity> GetWithRelationshipsAsync(TId id)
        {
            var query = _entities.Select(_entities.Get(), _jsonApiContext.QuerySet?.Fields).Where(e => e.Id.Equals(id));

            _jsonApiContext.QuerySet.IncludedRelationships.ForEach(r =>
            {
                query = _entities.Include(query, r);
            });

            TEntity value;
            // https://github.com/aspnet/EntityFrameworkCore/issues/6573
            if (_jsonApiContext.QuerySet?.Fields?.Count > 0)
                value = query.FirstOrDefault();
            else
                value = await _entities.FirstOrDefaultAsync(query);

            return value;
        }


        private bool IsNull(params object[] values)
        {
            foreach (var val in values)
            {
                if (val == null) return true;
            }
            return false;
        }

        private bool ShouldIncludeRelationships()
            => (_jsonApiContext.QuerySet?.IncludedRelationships != null &&
            _jsonApiContext.QuerySet.IncludedRelationships.Count > 0);

        private TResource MapOut(TEntity entity)
            => (typeof(TResource) == typeof(TEntity))
                ? entity as TResource :
                _mapper.Map<TResource>(entity);

        private IEnumerable<TResource> MapOut(IEnumerable<TEntity> entities)
            => (typeof(TResource) == typeof(TEntity))
                ? entities as IEnumerable<TResource>
                : _mapper.Map<IEnumerable<TResource>>(entities);

        private TEntity MapIn(TResource resource)
            => (typeof(TResource) == typeof(TEntity))
                ? resource as TEntity
                : _mapper.Map<TEntity>(resource);

        private List<TEntity> AsList(TEntity entity)
        {
            return new List<TEntity> { entity };
        }
    }
}<|MERGE_RESOLUTION|>--- conflicted
+++ resolved
@@ -212,21 +212,14 @@
         public virtual async Task<TResource> UpdateAsync(TId id, TResource resource)
         {
             var entity = MapIn(resource);
-            // why is entity passed along to UpdateAsync if it is never used internally??
-            // I think we should just set the id on the request-parsed entity and pass that along to the repo.
-            entity.Id = id;
-
-<<<<<<< HEAD
+
             entity = IsNull(_hookExecutor) ? entity : _hookExecutor.BeforeUpdate(AsList(entity), ResourcePipeline.Patch).SingleOrDefault();
-            entity = await _entities.UpdateAsync(id, entity);
+            entity = await _entities.UpdateAsync(entity);
             if (!IsNull(_hookExecutor, entity))
             {
                 _hookExecutor.AfterUpdate(AsList(entity), ResourcePipeline.Patch);
                 entity = _hookExecutor.OnReturn(AsList(entity), ResourcePipeline.Patch).SingleOrDefault();
             }
-=======
-            entity = await _entities.UpdateAsync(entity);
->>>>>>> 30765c39
 
             return MapOut(entity);
         }
